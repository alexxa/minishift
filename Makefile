--- conflicted
+++ resolved
@@ -41,7 +41,7 @@
 
 MINIKUBEFILES := $(shell go list  -f '{{join .Deps "\n"}}' ./cmd/minikube/ | grep github.com/jimmidyson/minishift | xargs go list -f '{{ range $$file := .GoFiles }} {{$$.Dir}}/{{$$file}}{{"\n"}}{{end}}')
 
-out/minishift: gendocs out/minishift-$(GOOS)-$(GOARCH)
+out/minishift: out/minishift-$(GOOS)-$(GOARCH)
 	cp $(BUILD_DIR)/minishift-$(GOOS)-$(GOARCH) $(BUILD_DIR)/minishift
 
 out/openshift: hack/get_openshift.go
@@ -72,13 +72,12 @@
 	$(MKGOPATH)
 	GOBIN=$(GOPATH)/bin go get github.com/jteeuwen/go-bindata/...
 
-<<<<<<< HEAD
 $(GOPATH)/bin/gh-release:
 	$(MKGOPATH)
 	go get github.com/progrium/gh-release
 
 .PHONY: gendocs
-gendocs: out/minishift $(shell find cmd)
+gendocs: $(shell find cmd) out/openshift
 	$(MKGOPATH)
 	cd $(GOPATH)/src/$(REPOPATH) && go run -ldflags="-X github.com/jimmidyson/minishift/pkg/version.version=$(shell cat VERSION)" gen_help_text.go
 
@@ -92,14 +91,9 @@
 	gh-release checksums sha1
 	gh-release create jimmidyson/minishift $(VERSION)
 
-=======
->>>>>>> 2e709756
 .PHONY: clean
 clean:
 	rm -rf $(GOPATH)
 	rm -rf $(BUILD_DIR)
-<<<<<<< HEAD
 	rm -rf release
-=======
->>>>>>> 2e709756
 	rm -f pkg/minikube/cluster/assets.go