[[writing-minishift-docs]]
= Writing and publishing Minishift documentation
:icons:
:toc: macro
:toc-title:
:toclevels: 1

toc::[]

[[writing-docs-overview]]
== Overview

<<<<<<< HEAD
Minishift documentation is located in the `docs` sub-folder.
The documentation is a mix of generated https://en.wikipedia.org/wiki/Markdown[Markdown] files and manually maintained https://en.wikipedia.org/wiki/AsciiDoc[Asciidoc] files.

[[contribute-to-docs]]
== Contributing to the documentation

Minishift is an open-source project and we welcome contributions. Similar to code
contributions, if you want to add or edit Minishift documentation, you can create an
issue in our link:https://github.com/minishift/minishift/issues[Github issue tracker] and
submit a pull request with the changes.

[[docs-conventions-guidelines]]
== Conventions and guidelines

Minishift documentation is authored in the AsciiDoc markup format. Since Minishift is closely related to the OpenShift Origin
project, we follow the link:https://github.com/openshift/openshift-docs/blob/master/contributing_to_docs/doc_guidelines.adoc[OpenShift Documentation Guidelines]
for tagging, formatting, and structure wherever possible.

The documentation source structure follows a modular format, where each file is called
a _topic_ and each topic is stored under a sub-folder based on the relevant category, such as
getting started, using Minishift, or command reference.

TIP: You can check out the link:https://github.com/minishift/minishift/blob/master/docs/source/developing/writing-docs.adoc[raw file]
of this topic or other existing Minishift topics to see examples of how the information is structured and which tags to use.

[[common-conventions]]
=== Commonly-used conventions

- Each file must contain a topic metadata header with a top-level heading followed by required AsciiDoc variable declarations.
The only exception to this is the command reference topics, which are automatically generated and do not require this header.
You can view the raw file of this topic to see an example. Also, see
the link:https://github.com/openshift/openshift-docs/blob/master/contributing_to_docs/doc_guidelines.adoc#topic-metadata[topic metadata]
section in the OpenShift documentation guidelines for more information.

- Whenever you link to internal documentation topics, you should use relative links that can
be resolved during the publication workflow instead of hard-coding URLs. See the link:https://github.com/openshift/openshift-docs/blob/master/contributing_to_docs/doc_guidelines.adoc#internal-cross-references[internal cross-references]
section of the OpenShift documentation guidelines for more information and examples.

- Each section heading must be preceded by a unique anchor ID, to help make sure that
cross-references resolve to the correct section. The anchor ID text should match the title
as much as possible and it does not need to include the prefix _section_ or _topic_. See the link:https://github.com/openshift/openshift-docs/blob/master/contributing_to_docs/doc_guidelines.adoc#unique-ids[unique IDs]
section of the OpenShift documentation guidelines for more information and examples.

[[adding-new-topic]]
=== Adding a new topic

If you are adding a new topic, or file, to the documentation library, you must also
update the navigation in the following ways:

- Add an entry to the relevant *_index.adoc_* file for that topic. For example, if you
add a new topic in the *_docs/source/using/_* directory, you must update the *_docs/source/using/index.adoc_*
file in the same directory.

- Add an entry to the *__topic_map.yml_* in the *_docs/source_* sub-folder. The entry must
contain the topic title and the file name.

Make sure to add the new topic in the same order in all of the locations.

[[building-docs]]
== Building the documentation

Minishift documentation is located in the *_docs_* sub-folder. The
documentation is a mix of generated
https://en.wikipedia.org/wiki/Markdown[Markdown] files and manually
maintained https://en.wikipedia.org/wiki/AsciiDoc[Asciidoc] files.

By default, the documentation is built in a Docker container. This way
you avoid having to install all the required dependencies on your
development machine. All you need is a running Docker daemon. In case
you don't have one, use Minishift itself. For more information, see the
link:../command-ref/minishift_docker-env{outfilesuffix}[`minishift docker-env`] command.
=======
Minishift documentation is located in the _docs_ sub-folder of the repository.
The documentation is a mix of generated https://en.wikipedia.org/wiki/Markdown[Markdown] files and manually maintained https://en.wikipedia.org/wiki/AsciiDoc[Asciidoc] files.

[[contribute-to-docs]]
== Contributing to the documentation

Minishift is an open-source project and we welcome contributions. Similar to code
contributions, if you want to add or edit Minishift documentation, you can create an
issue in our link:https://github.com/minishift/minishift/issues[Github issue tracker] and
submit a pull request with the changes.

[[docs-conventions-guidelines]]
== Conventions and guidelines

Minishift documentation is authored in the link:http://asciidoctor.org/docs/asciidoc-syntax-quick-reference[AsciiDoc] markup format. Since Minishift is closely related to the OpenShift Origin
project, we follow the link:https://github.com/openshift/openshift-docs/blob/master/contributing_to_docs/doc_guidelines.adoc[OpenShift Documentation Guidelines]
for tagging, formatting, and structure wherever possible.
>>>>>>> 2b59a360

The documentation source structure follows a modular format, where each file is called
a _topic_ and each topic is stored under a sub-folder based on the relevant category, such as
getting started, using Minishift, or command reference.

TIP: You can check out the link:https://raw.githubusercontent.com/minishift/minishift/master/docs/source/developing/writing-docs.adoc[raw file]
of this topic or other existing Minishift topics to see examples of how the information is structured and which tags to use.

[[common-conventions]]
=== Commonly-used conventions

- Each file must contain a topic metadata header with a top-level heading followed by required AsciiDoc variable declarations. See
the link:https://github.com/openshift/openshift-docs/blob/master/contributing_to_docs/doc_guidelines.adoc#topic-metadata[topic metadata]
section in the OpenShift documentation guidelines for more information.

- Links to another location within an AsciiDoc document or between AsciiDoc documents are called cross references and should use the _xref_ notation. See the link:https://github.com/openshift/openshift-docs/blob/master/contributing_to_docs/doc_guidelines.adoc#internal-cross-references[internal cross-references]
section of the OpenShift documentation guidelines for more information and examples.

<<<<<<< HEAD
To generate the documentation into the directory *_docs/build_*, run:
=======
- Each section heading must be preceded by a unique anchor ID, to help make sure that
cross-references resolve to the correct section. The anchor ID text should match the title
as much as possible. See the link:https://github.com/openshift/openshift-docs/blob/master/contributing_to_docs/doc_guidelines.adoc#unique-ids[unique IDs]
section of the OpenShift documentation guidelines for more information and examples.

[[adding-new-topic]]
=== Adding a new topic

If you are adding a new topic to the documentation library, you must also
update the navigation in the following ways:

- Add an entry to the relevant _index.adoc_ file for that topic. For example, if you
add a new topic in the _docs/source/using/_ directory, you must update the _docs/source/using/index.adoc_
file in the same directory.

- Add an entry to the __topic_map.yml_ in the _docs/source_ sub-folder. The entry must
contain the topic title and the file name.

Make sure to add the new topic in the same order in all of the locations.

[[building-docs]]
== Building the documentation

By default, the documentation is built in a Docker container. This way
you avoid having to install all the required dependencies on your
development machine. All you need is a running Docker daemon. In case
you don't have one, use Minishift itself. For more information, refer to
xref:../using/docker-daemon.adoc#reusing-docker-daemon[reusing the Docker daemon].

To generate the documentation into the directory _docs/build_, run:
>>>>>>> 2b59a360

----
$ make gen_docs
----

[NOTE]
====
Your local checkout of the sources are going to be mounted into the container in order to built the docs.
Depending on your UID on the host, you might see file permissions problems when trying to run _gen_docs_.
This is caused by the fact, that the _docs_ user used within the container uses per default a UID of 1000.
This might conflict with the user id of the mounted docs sources.
Your output might look like:
----
$ make gen_docs
mkdir -p build
rake aborted!
Errno::EACCES: Permission denied @ dir_s_mkdir - build
----

In this case you need to build the container with a different user id.
This will ensure that the _docs_ user in the container will be able to create files and directories.

----
$ make build_docs_container IMAGE_UID=$(id -u)
----
====

To build and serve the documentation for editing, run:

----
$ make serve_docs
----

<<<<<<< HEAD
The `make serve_docs` command starts the link:https://middlemanapp.com[Middleman] server on
port 4567. You can access the rendered documentation by browsing to _http://<IP-of-Docker-daemon>:4567_.

If you encounter issues with the local staging of the documentation, you can run the following
command to delete the *_build_* sub-folder and the variables file:
=======
The `make serve_docs` command serves the documentation. You can access it by browsing to _http://<IP-of-Docker-daemon>:4567_.

If you encounter issues with the local staging of the documentation, you can run the following
command to remove all build artefacts:
>>>>>>> 2b59a360

----
$ make clean_docs
----

<<<<<<< HEAD
[[deploying-docs]]
== Deploying the documentation
=======
[[integration-with-docs-openshift-org]]
== Integration with docs.openshift.org
>>>>>>> 2b59a360

The Minishift documentation is deployed on _docs.openshift.org_ under
link:https://docs.openshift.org/latest/minishift[https://docs.openshift.org/latest/minishift].

<<<<<<< HEAD
To integrate with the _docs.openshift.org_ we deliver a tarball containing
the Minishift AsciiDoc files as well as some link:http://www.asciibinder.org/[AsciiBinder]
meta data.
=======
To integrate with the _docs.openshift.org_ we deliver a tarball containing the Minishift AsciiDoc files as well as some link:http://www.asciibinder.org/[AsciiBinder] meta data.
This tarball is generated via a Jenkins job on link:https://ci.centos.org/job/minishift-docs[CentOS CI] and triggered as part of a xref:./releasing.adoc#cut-release[release].
>>>>>>> 2b59a360

You can also build this tarball locally using:

----
$ make gen_adoc_tar
----

<<<<<<< HEAD
After the build completes there will be a *_minishift-adoc.tar_* file in the *_docs/build_* directory
of your local repository.
=======
After the build completes there will be a _minishift-adoc.tar_ file in the _docs/build_ directory of your local repository.
>>>>>>> 2b59a360

[[building-openshift-docs]]
=== Building OpenShift documentation

<<<<<<< HEAD
Before you start, you need to check out the link:https://github.com/openshift/openshift-docs.git[openshift-docs]
GitHub repository. You need all the tooling to build openshift-docs. See the
link:https://github.com/openshift/openshift-docs/blob/master/contributing_to_docs/tools_and_setup.adoc[Install and set up the tools and software] section,
which is part of the _openshift-docs_ repository.

After you successfully run `rake build` in your local repository, you can integrate the
Minishift documentation.

After you build the Minishift documentation tarball, follow these steps from the directory of
your local openshift-docs repository:
=======
In order to view the Minishift documentation integrated into the OpenShift documentation you can follow the following steps.

[NOTE]
====
Before you start, you need to check out the link:https://github.com/openshift/openshift-docs.git[openshift-docs] GitHub repository.
You need all the tooling to build openshift-docs.
See the link:https://github.com/openshift/openshift-docs/blob/master/contributing_to_docs/tools_and_setup.adoc[Install and set up the tools and software] section, which is part of the _openshift-docs_ repository.
Make sure `rake build` succeeds before integrating the Minishift documentation.
====

First you need to build the Minishift documentation tarball from within the Minishift checkout:

----
$ make gen_adoc_tar
----

Once you have the tarball generated execute the following commands from witin the openshift-docs checkout:
>>>>>>> 2b59a360

----
$ mkdir minishift
$ cd minishift
$ cp <path to tarball> .
$ tar -xvf minishift-adoc.tar --strip 1
$ cat _topic_map.yml >> ../_topic_map.yml
$ cd ..
$ rake build
----

If the build completes successfully, the site is available under *_preview/openshift-origin/latest/welcome/index.html_*.

OpenShift runs a nightly build in which they update the documentation. After you update the documentation,
you must wait for the nightly build that runs at midnight EST daily to view the documentation on _docs.openshift.org_.<|MERGE_RESOLUTION|>--- conflicted
+++ resolved
@@ -1,5 +1,5 @@
 [[writing-minishift-docs]]
-= Writing and publishing Minishift documentation
+= Writing and Publishing Minishift Documentation
 :icons:
 :toc: macro
 :toc-title:
@@ -10,9 +10,8 @@
 [[writing-docs-overview]]
 == Overview
 
-<<<<<<< HEAD
-Minishift documentation is located in the `docs` sub-folder.
-The documentation is a mix of generated https://en.wikipedia.org/wiki/Markdown[Markdown] files and manually maintained https://en.wikipedia.org/wiki/AsciiDoc[Asciidoc] files.
+Minishift documentation is located in the *_docs_* sub-directory of the repository.
+The documentation is a mix of auto-generated https://en.wikipedia.org/wiki/Markdown[Markdown] files and manually maintained https://en.wikipedia.org/wiki/AsciiDoc[Asciidoc] files.
 
 [[contribute-to-docs]]
 == Contributing to the documentation
@@ -25,82 +24,10 @@
 [[docs-conventions-guidelines]]
 == Conventions and guidelines
 
-Minishift documentation is authored in the AsciiDoc markup format. Since Minishift is closely related to the OpenShift Origin
+Minishift documentation is authored in the link:http://asciidoctor.org/docs/asciidoc-syntax-quick-reference[AsciiDoc] markup format. Since
+Minishift is closely related to the OpenShift Origin
 project, we follow the link:https://github.com/openshift/openshift-docs/blob/master/contributing_to_docs/doc_guidelines.adoc[OpenShift Documentation Guidelines]
 for tagging, formatting, and structure wherever possible.
-
-The documentation source structure follows a modular format, where each file is called
-a _topic_ and each topic is stored under a sub-folder based on the relevant category, such as
-getting started, using Minishift, or command reference.
-
-TIP: You can check out the link:https://github.com/minishift/minishift/blob/master/docs/source/developing/writing-docs.adoc[raw file]
-of this topic or other existing Minishift topics to see examples of how the information is structured and which tags to use.
-
-[[common-conventions]]
-=== Commonly-used conventions
-
-- Each file must contain a topic metadata header with a top-level heading followed by required AsciiDoc variable declarations.
-The only exception to this is the command reference topics, which are automatically generated and do not require this header.
-You can view the raw file of this topic to see an example. Also, see
-the link:https://github.com/openshift/openshift-docs/blob/master/contributing_to_docs/doc_guidelines.adoc#topic-metadata[topic metadata]
-section in the OpenShift documentation guidelines for more information.
-
-- Whenever you link to internal documentation topics, you should use relative links that can
-be resolved during the publication workflow instead of hard-coding URLs. See the link:https://github.com/openshift/openshift-docs/blob/master/contributing_to_docs/doc_guidelines.adoc#internal-cross-references[internal cross-references]
-section of the OpenShift documentation guidelines for more information and examples.
-
-- Each section heading must be preceded by a unique anchor ID, to help make sure that
-cross-references resolve to the correct section. The anchor ID text should match the title
-as much as possible and it does not need to include the prefix _section_ or _topic_. See the link:https://github.com/openshift/openshift-docs/blob/master/contributing_to_docs/doc_guidelines.adoc#unique-ids[unique IDs]
-section of the OpenShift documentation guidelines for more information and examples.
-
-[[adding-new-topic]]
-=== Adding a new topic
-
-If you are adding a new topic, or file, to the documentation library, you must also
-update the navigation in the following ways:
-
-- Add an entry to the relevant *_index.adoc_* file for that topic. For example, if you
-add a new topic in the *_docs/source/using/_* directory, you must update the *_docs/source/using/index.adoc_*
-file in the same directory.
-
-- Add an entry to the *__topic_map.yml_* in the *_docs/source_* sub-folder. The entry must
-contain the topic title and the file name.
-
-Make sure to add the new topic in the same order in all of the locations.
-
-[[building-docs]]
-== Building the documentation
-
-Minishift documentation is located in the *_docs_* sub-folder. The
-documentation is a mix of generated
-https://en.wikipedia.org/wiki/Markdown[Markdown] files and manually
-maintained https://en.wikipedia.org/wiki/AsciiDoc[Asciidoc] files.
-
-By default, the documentation is built in a Docker container. This way
-you avoid having to install all the required dependencies on your
-development machine. All you need is a running Docker daemon. In case
-you don't have one, use Minishift itself. For more information, see the
-link:../command-ref/minishift_docker-env{outfilesuffix}[`minishift docker-env`] command.
-=======
-Minishift documentation is located in the _docs_ sub-folder of the repository.
-The documentation is a mix of generated https://en.wikipedia.org/wiki/Markdown[Markdown] files and manually maintained https://en.wikipedia.org/wiki/AsciiDoc[Asciidoc] files.
-
-[[contribute-to-docs]]
-== Contributing to the documentation
-
-Minishift is an open-source project and we welcome contributions. Similar to code
-contributions, if you want to add or edit Minishift documentation, you can create an
-issue in our link:https://github.com/minishift/minishift/issues[Github issue tracker] and
-submit a pull request with the changes.
-
-[[docs-conventions-guidelines]]
-== Conventions and guidelines
-
-Minishift documentation is authored in the link:http://asciidoctor.org/docs/asciidoc-syntax-quick-reference[AsciiDoc] markup format. Since Minishift is closely related to the OpenShift Origin
-project, we follow the link:https://github.com/openshift/openshift-docs/blob/master/contributing_to_docs/doc_guidelines.adoc[OpenShift Documentation Guidelines]
-for tagging, formatting, and structure wherever possible.
->>>>>>> 2b59a360
 
 The documentation source structure follows a modular format, where each file is called
 a _topic_ and each topic is stored under a sub-folder based on the relevant category, such as
@@ -116,12 +43,10 @@
 the link:https://github.com/openshift/openshift-docs/blob/master/contributing_to_docs/doc_guidelines.adoc#topic-metadata[topic metadata]
 section in the OpenShift documentation guidelines for more information.
 
-- Links to another location within an AsciiDoc document or between AsciiDoc documents are called cross references and should use the _xref_ notation. See the link:https://github.com/openshift/openshift-docs/blob/master/contributing_to_docs/doc_guidelines.adoc#internal-cross-references[internal cross-references]
+- Links to another location within an AsciiDoc topic or between AsciiDoc topics are called cross-references and should use the _xref_ notation.
+See the link:https://github.com/openshift/openshift-docs/blob/master/contributing_to_docs/doc_guidelines.adoc#internal-cross-references[internal cross-references]
 section of the OpenShift documentation guidelines for more information and examples.
 
-<<<<<<< HEAD
-To generate the documentation into the directory *_docs/build_*, run:
-=======
 - Each section heading must be preceded by a unique anchor ID, to help make sure that
 cross-references resolve to the correct section. The anchor ID text should match the title
 as much as possible. See the link:https://github.com/openshift/openshift-docs/blob/master/contributing_to_docs/doc_guidelines.adoc#unique-ids[unique IDs]
@@ -133,11 +58,11 @@
 If you are adding a new topic to the documentation library, you must also
 update the navigation in the following ways:
 
-- Add an entry to the relevant _index.adoc_ file for that topic. For example, if you
-add a new topic in the _docs/source/using/_ directory, you must update the _docs/source/using/index.adoc_
+- Add an entry to the relevant *_index.adoc_* file for that topic. For example, if you
+add a new topic in the *_docs/source/using/_* directory, you must update the *_docs/source/using/index.adoc_*
 file in the same directory.
 
-- Add an entry to the __topic_map.yml_ in the _docs/source_ sub-folder. The entry must
+- Add an entry to the *__topic_map.yml_* in the *_docs/source_* sub-folder. The entry must
 contain the topic title and the file name.
 
 Make sure to add the new topic in the same order in all of the locations.
@@ -146,13 +71,12 @@
 == Building the documentation
 
 By default, the documentation is built in a Docker container. This way
-you avoid having to install all the required dependencies on your
+you do not need to install all the required dependencies on your
 development machine. All you need is a running Docker daemon. In case
-you don't have one, use Minishift itself. For more information, refer to
+you don't have one, use Minishift itself. For more information, see
 xref:../using/docker-daemon.adoc#reusing-docker-daemon[reusing the Docker daemon].
 
 To generate the documentation into the directory _docs/build_, run:
->>>>>>> 2b59a360
 
 ----
 $ make gen_docs
@@ -164,7 +88,9 @@
 Depending on your UID on the host, you might see file permissions problems when trying to run _gen_docs_.
 This is caused by the fact, that the _docs_ user used within the container uses per default a UID of 1000.
 This might conflict with the user id of the mounted docs sources.
+
 Your output might look like:
+
 ----
 $ make gen_docs
 mkdir -p build
@@ -172,12 +98,13 @@
 Errno::EACCES: Permission denied @ dir_s_mkdir - build
 ----
 
-In this case you need to build the container with a different user id.
+In this case you need to build the container with a different user ID.
 This will ensure that the _docs_ user in the container will be able to create files and directories.
 
 ----
 $ make build_docs_container IMAGE_UID=$(id -u)
 ----
+
 ====
 
 To build and serve the documentation for editing, run:
@@ -186,89 +113,48 @@
 $ make serve_docs
 ----
 
-<<<<<<< HEAD
-The `make serve_docs` command starts the link:https://middlemanapp.com[Middleman] server on
-port 4567. You can access the rendered documentation by browsing to _http://<IP-of-Docker-daemon>:4567_.
-
-If you encounter issues with the local staging of the documentation, you can run the following
-command to delete the *_build_* sub-folder and the variables file:
-=======
-The `make serve_docs` command serves the documentation. You can access it by browsing to _http://<IP-of-Docker-daemon>:4567_.
+The `make serve_docs` command builds and generates a live-preview of the documentation.
+You can access the documentation by browsing to _http://<IP-of-Docker-daemon>:4567_.
 
 If you encounter issues with the local staging of the documentation, you can run the following
 command to remove all build artefacts:
->>>>>>> 2b59a360
 
 ----
 $ make clean_docs
 ----
 
-<<<<<<< HEAD
-[[deploying-docs]]
-== Deploying the documentation
-=======
-[[integration-with-docs-openshift-org]]
-== Integration with docs.openshift.org
->>>>>>> 2b59a360
+[[auto-deploy-to-docs-openshift-org]]
+== Automatic deployment to docs.openshift.org
 
 The Minishift documentation is deployed on _docs.openshift.org_ under
 link:https://docs.openshift.org/latest/minishift[https://docs.openshift.org/latest/minishift].
 
-<<<<<<< HEAD
-To integrate with the _docs.openshift.org_ we deliver a tarball containing
-the Minishift AsciiDoc files as well as some link:http://www.asciibinder.org/[AsciiBinder]
-meta data.
-=======
-To integrate with the _docs.openshift.org_ we deliver a tarball containing the Minishift AsciiDoc files as well as some link:http://www.asciibinder.org/[AsciiBinder] meta data.
-This tarball is generated via a Jenkins job on link:https://ci.centos.org/job/minishift-docs[CentOS CI] and triggered as part of a xref:./releasing.adoc#cut-release[release].
->>>>>>> 2b59a360
+To integrate with _docs.openshift.org_, we deliver a tarball that contains the Minishift AsciiDoc files as well as some link:http://www.asciibinder.org/[AsciiBinder] metadata files.
+This tarball is generated with a Jenkins job on link:https://ci.centos.org/job/minishift-docs[CentOS CI] and is triggered as part of a xref:./releasing.adoc#cut-release[release].
 
-You can also build this tarball locally using:
+[[manually-building-openshift-docs]]
+=== Manually building the OpenShift documentation
+
+To view the Minishift documentation integrated into the OpenShift documentation, you can follow the following steps.
+
+[NOTE]
+====
+- Before you start, you need to check out the link:https://github.com/openshift/openshift-docs.git[openshift-docs] GitHub repository.
+You need all the tooling to build openshift-docs.
+See the link:https://github.com/openshift/openshift-docs/blob/master/contributing_to_docs/tools_and_setup.adoc[Install and set up the tools and software] section, which is part of the _openshift-docs_ repository.
+
+- Make sure that the `rake build` commands succeeds before integrating the Minishift documentation.
+====
+
+. In the local Minishift repository, build the Minishift documentation tarball.
 
 ----
 $ make gen_adoc_tar
 ----
 
-<<<<<<< HEAD
-After the build completes there will be a *_minishift-adoc.tar_* file in the *_docs/build_* directory
-of your local repository.
-=======
-After the build completes there will be a _minishift-adoc.tar_ file in the _docs/build_ directory of your local repository.
->>>>>>> 2b59a360
+After the build completes there will be a *_minishift-adoc.tar_* file in the *_docs/build_* directory of the local Minishift repository.
 
-[[building-openshift-docs]]
-=== Building OpenShift documentation
-
-<<<<<<< HEAD
-Before you start, you need to check out the link:https://github.com/openshift/openshift-docs.git[openshift-docs]
-GitHub repository. You need all the tooling to build openshift-docs. See the
-link:https://github.com/openshift/openshift-docs/blob/master/contributing_to_docs/tools_and_setup.adoc[Install and set up the tools and software] section,
-which is part of the _openshift-docs_ repository.
-
-After you successfully run `rake build` in your local repository, you can integrate the
-Minishift documentation.
-
-After you build the Minishift documentation tarball, follow these steps from the directory of
-your local openshift-docs repository:
-=======
-In order to view the Minishift documentation integrated into the OpenShift documentation you can follow the following steps.
-
-[NOTE]
-====
-Before you start, you need to check out the link:https://github.com/openshift/openshift-docs.git[openshift-docs] GitHub repository.
-You need all the tooling to build openshift-docs.
-See the link:https://github.com/openshift/openshift-docs/blob/master/contributing_to_docs/tools_and_setup.adoc[Install and set up the tools and software] section, which is part of the _openshift-docs_ repository.
-Make sure `rake build` succeeds before integrating the Minishift documentation.
-====
-
-First you need to build the Minishift documentation tarball from within the Minishift checkout:
-
-----
-$ make gen_adoc_tar
-----
-
-Once you have the tarball generated execute the following commands from witin the openshift-docs checkout:
->>>>>>> 2b59a360
+. In the local openshift-docs repository, run the following commands:
 
 ----
 $ mkdir minishift
@@ -280,7 +166,4 @@
 $ rake build
 ----
 
-If the build completes successfully, the site is available under *_preview/openshift-origin/latest/welcome/index.html_*.
-
-OpenShift runs a nightly build in which they update the documentation. After you update the documentation,
-you must wait for the nightly build that runs at midnight EST daily to view the documentation on _docs.openshift.org_.+If the build completes successfully, the site is available under *_preview/openshift-origin/latest/welcome/index.html_*.